#!/bin/bash

# Inspired by https://github.com/google/tarpc/blob/master/hooks/pre-commit
#
# Pre-commit hook for the mobilenode repository. To use this hook, copy it or
# add a symlink to it in .git/hooks in your repository root
#
# This precommit checks the following:
# 1. All filenames are ascii
# 2. There is no bad whitespace
# 3. rustfmt is installed
# 4. rustfmt is a noop on files that are in the index
#
# Options:
#
# - SKIP_RUSTFMT, default = 0
#
#   Set this to 1 to skip running rustfmt
#
# Note that these options are most useful for testing the hooks themselves. Use git commit
# --no-verify to skip the pre-commit hook altogether.

BOLD='\033[33;1m'
RED='\033[0;31m'
GREEN='\033[0;32m'
YELLOW='\033[0;33m'
NC='\033[0m' # No Color

PREFIX="${GREEN}[PRECOMMIT]${NC}"
FAILURE="${RED}FAILED${NC}"
WARNING="${RED}[WARNING]${NC}"
SKIPPED="${YELLOW}SKIPPED${NC}"
SUCCESS="${GREEN}ok${NC}"

GITROOT=$(git rev-parse --show-toplevel)
pushd "$GITROOT" >/dev/null 2>&1

if git rev-parse --verify HEAD &>/dev/null
then
	against=HEAD
else
	# Initial commit: diff against an empty tree object
	against=$(git hash-object -t tree /dev/null)
fi

FAILED=0

printf "${PREFIX} Checking that all filenames are ascii ... "
# Note that the use of brackets around a tr range is ok here, (it's
# even required, for portability to Solaris 10's /usr/bin/tr), since
# the square bracket bytes happen to fall in the designated range.
if test $(git diff --cached --name-only --diff-filter=A -z $against | LC_ALL=C tr -d '[ -~]\0' | wc -c) != 0
then
	FAILED=1
	printf "${FAILURE}\n"
else
	printf "${SUCCESS}\n"
fi

printf "${PREFIX} Checking for bad whitespace ... "
WHITESPACE_OUTPUT=$(git diff-index --color=always --check --cached $against -- 2>&1 | grep -v '^[^a-zA-Z]' | egrep -v '^sgx/sgx_(tcrypto|urts|types)' | grep -v '.*.patch' )
if [[ -n "$WHITESPACE_OUTPUT" ]]; then
	FAILED=1
	printf "${FAILURE}\n"

	echo -e "$WHITESPACE_OUTPUT"
else
	printf "${SUCCESS}\n"
fi

printf "${PREFIX} Checking for cargo-sort... "

cargo sort --version 2>/dev/null
if [ $? != 0 ]; then
	printf "${WARNING}: cargo-sort not found, installing... "
	cargo install cargo-sort >/dev/null
	if [ $? == 0 ]; then
		printf "${SUCCESS}\n"
	else
		printf "${FAILURE}\n"
		popd >/dev/null 2>&1
		exit 1
	fi
fi

printf "${PREFIX} Checking for rustfmt ... "
cargo fmt --version 2>/dev/null
if [ $? != 0 ]; then
	printf "${FAILURE}\n"
	popd >/dev/null 2>&1
	exit 1
fi

printf "${PREFIX} Checking that Cargo.toml dependencies are sorted... "
cargo sort --workspace --grouped --check >/dev/null
if [ $? == 0 ]; then
	printf "${SUCCESS}\n"
else
	printf "${FAILURE}\n"
	FAILED=1
fi

CARGOFMT="cargo fmt -- --unstable-features --skip-children"

# Just check that running rustfmt doesn't do anything to the file. I do this instead of
# modifying the file because I don't want to mess with the developer's index, which may
# not only contain discrete files.
printf "${PREFIX} Checking formatting ... "
FMTRESULT=0
diff=""
for file in $(git diff --name-only --cached --diff-filter=d | egrep -v '^sgx/sgx_(tcrypto|urts|types)');
do
	if [[ ${file: -3} == ".rs" ]]; then
		newdiff=$($CARGOFMT --check $file | grep '^Diff in ' | awk -F' ' '{print $3;}')
		if [[ -n "$newdiff" ]]; then
			for filename in $newdiff; do
				diff="$filename\n$diff"
			done
		fi
	fi
done

if [[ "${SKIP_RUSTFMT}" == 1 ]]; then
	printf "${SKIPPED}\n"$?
elif [[ -n "$diff" ]]; then
	FAILED=1
	printf "${FAILURE}\n"
	echo -e "\033[33;1mFiles Needing Rustfmt:\033[0m"
	echo -e "$diff" | sort -u
	if [[ -n "$(which tty)" ]] && [[ -n "$(tty)" ]]; then
		exec < /dev/tty
		echo "Do you want to fix all these files automatically? (y/N) "
		read YESNO
		if [[ -n "$YESNO" ]] && [[ "$(echo "${YESNO:0:1}" | tr '[[:lower:]]' '[[:upper:]]')" = "Y" ]]; then
			echo -e "$diff" | sort -u | xargs -n 1 $CARGOFMT
			echo "You should attempt this commit again to pick up these changes."
		else
			echo -e "Run ${BOLD}$CARGOFMT -- <file>${NC} to format the files you have staged."
		fi
		exec <&-
	else
		echo -e "Run ${BOLD}$CARGOFMT -- <file>${NC} to format the files you have staged."
	fi
else
	printf "${SUCCESS}\n"
fi

# Similarly, check if copyright statements are missing and offer to add them if they are
printf "${PREFIX} Checking copyright statements ... "
<<<<<<< HEAD
COPYRIGHT_LINE="// Copyright (c) 2018-2023 The MobileCoin Foundation"
=======
YEAR=$(date +%Y)
COPYRIGHT_LINE="// Copyright (c) 2018-${YEAR} The MobileCoin Foundation"
>>>>>>> ced867a3
diff=""
for file in $(git diff --name-only --cached --diff-filter=d | egrep -v '^sgx/sgx_(tcrypto|urts|types)');
do
	if [[ ${file: -3} == ".rs" ]]; then
		if ! [[ $(head -n 1 ${file}) == "${COPYRIGHT_LINE}" ]]
		then
		    diff="$file\n$diff"
		fi
	fi
done

if [[ "${SKIP_RUSTFMT}" == 1 ]]; then
	printf "${SKIPPED}\n"
elif [[ -n "$diff" ]]; then
	FAILED=1
	printf "${FAILURE}\n"
	echo -e "\033[33;1mFiles Needing Copyright:\033[0m"
	echo -e "$diff" | sort -u
	if [[ -n "$(which tty)" ]] && [[ -n "$(tty)" ]]; then
		exec < /dev/tty
		echo "Do you want to fix all these files automatically? (y/N) "
		read YESNO
		if [[ -n "$YESNO" ]] && [[ "$(echo "${YESNO:0:1}" | tr '[[:lower:]]' '[[:upper:]]')" = "Y" ]]; then
			echo -e "$diff" | sort -u | xargs -n 1 sed -i "1s;^;${COPYRIGHT_LINE}\n\n;"
			echo "You should attempt this commit again to pick up these changes."
		else
			echo -e "Add copyright statements to the files."
		fi
		exec <&-
	else
		echo -e "Add copyright statements to the files."
	fi
else
	printf "${SUCCESS}\n"
fi

popd >/dev/null 2>&1
exit ${FAILED}<|MERGE_RESOLUTION|>--- conflicted
+++ resolved
@@ -147,12 +147,8 @@
 
 # Similarly, check if copyright statements are missing and offer to add them if they are
 printf "${PREFIX} Checking copyright statements ... "
-<<<<<<< HEAD
-COPYRIGHT_LINE="// Copyright (c) 2018-2023 The MobileCoin Foundation"
-=======
 YEAR=$(date +%Y)
 COPYRIGHT_LINE="// Copyright (c) 2018-${YEAR} The MobileCoin Foundation"
->>>>>>> ced867a3
 diff=""
 for file in $(git diff --name-only --cached --diff-filter=d | egrep -v '^sgx/sgx_(tcrypto|urts|types)');
 do
