// Copyright (c) 2018-2022 The MobileCoin Foundation
#![deny(missing_docs)]

//! MobileCoin Fog View Router target
use grpcio::ChannelBuilder;
use mc_attest_net::{Client, RaClient};
use mc_common::{logger::log, time::SystemTimeProvider};
use mc_fog_api::view_grpc::FogViewStoreApiClient;
use mc_fog_view_enclave::{SgxViewEnclave, ENCLAVE_FILE};
use mc_fog_view_server::{
    config::FogViewRouterConfig,
    fog_view_router_server::{FogViewRouterServer, Shard},
    sharding_strategy::{EpochShardingStrategy, ShardingStrategy},
};
use mc_util_cli::ParserWithBuildInfo;
use mc_util_grpc::ConnectionUriGrpcioChannel;
use std::{
    env,
    sync::{Arc, RwLock},
};

fn main() {
    mc_common::setup_panic_handler();
    let (logger, _global_logger_guard) =
        mc_common::logger::create_app_logger(mc_common::logger::o!());
    let config = FogViewRouterConfig::parse();

    let enclave_path = env::current_exe()
        .expect("Could not get the path of our executable")
        .with_file_name(ENCLAVE_FILE);
    log::info!(
        logger,
        "enclave path {}, responder ID {}",
        enclave_path.to_str().unwrap(),
        &config.client_responder_id
    );
    let sgx_enclave = SgxViewEnclave::new(
        enclave_path,
        config.client_responder_id.clone(),
        config.omap_capacity,
        logger.clone(),
    );

    let mut shards = Vec::new();
    let grpc_env = Arc::new(
        grpcio::EnvBuilder::new()
            .name_prefix("Main-RPC".to_string())
            .build(),
    );
    for shard_uri in config.shard_uris.clone() {
        let fog_view_store_grpc_client = FogViewStoreApiClient::new(
            ChannelBuilder::default_channel_builder(grpc_env.clone())
                .connect_to_uri(&shard_uri, &logger),
        );

        // TODO: update this logic once we introduce other types of sharding strategies.
        let epoch_sharding_strategy = EpochShardingStrategy::try_from(shard_uri.clone())
<<<<<<< HEAD
            .expect("Could not get sharding strategy for uri: {shard_uri:?}");
=======
            .unwrap_or_else(|_| panic!("Could not get sharding strategy for uri: {shard_uri:?}"));
>>>>>>> ff7c49ec
        let block_range = epoch_sharding_strategy.get_block_range();
        let shard = Shard::new(shard_uri, Arc::new(fog_view_store_grpc_client), block_range);
        shards.push(shard);
    }
    let shards = Arc::new(RwLock::new(shards));

    let ias_client = Client::new(&config.ias_api_key).expect("Could not create IAS client");
    let mut router_server = FogViewRouterServer::new(
        config,
        sgx_enclave,
        ias_client,
        shards,
        SystemTimeProvider::default(),
        logger,
    );
    router_server.start();

    loop {
        std::thread::sleep(std::time::Duration::from_millis(1000));
    }
}<|MERGE_RESOLUTION|>--- conflicted
+++ resolved
@@ -55,11 +55,7 @@
 
         // TODO: update this logic once we introduce other types of sharding strategies.
         let epoch_sharding_strategy = EpochShardingStrategy::try_from(shard_uri.clone())
-<<<<<<< HEAD
-            .expect("Could not get sharding strategy for uri: {shard_uri:?}");
-=======
             .unwrap_or_else(|_| panic!("Could not get sharding strategy for uri: {shard_uri:?}"));
->>>>>>> ff7c49ec
         let block_range = epoch_sharding_strategy.get_block_range();
         let shard = Shard::new(shard_uri, Arc::new(fog_view_store_grpc_client), block_range);
         shards.push(shard);
