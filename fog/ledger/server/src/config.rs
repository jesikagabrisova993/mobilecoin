// Copyright (c) 2018-2022 The MobileCoin Foundation

//! Configuration parameters for the ledger server

#![deny(missing_docs)]

use crate::sharding_strategy::EpochShardingStrategy;
use clap::Parser;
use mc_attest_core::ProviderId;
use mc_common::ResponderId;
use mc_fog_uri::{FogLedgerUri, KeyImageStoreUri};
use mc_util_parse::parse_duration_in_seconds;
use mc_util_uri::AdminUri;
use serde::Serialize;
use std::{path::PathBuf, str::FromStr, time::Duration};

/// Configuration parameters for the Fog Ledger Router service.
#[derive(Clone, Parser, Serialize)]
#[clap(version)]
pub struct LedgerRouterConfig {
    /// The chain id of the network we are a part of
    #[clap(long, env = "MC_CHAIN_ID")]
    pub chain_id: String,

    /// The ID with which to respond to client attestation requests.
    ///
    /// This ID needs to match the host:port clients use in their URI when
    /// referencing this node.
    #[clap(long, env = "MC_CLIENT_RESPONDER_ID")]
    pub client_responder_id: ResponderId,

    /// PEM-formatted keypair to send with an Attestation Request.
    #[clap(long, env = "MC_IAS_API_KEY")]
    pub ias_api_key: String,

    /// The IAS SPID to use when getting a quote
    #[clap(long, env = "MC_IAS_SPID")]
    pub ias_spid: ProviderId,

    /// gRPC listening URI for client requests.
    #[clap(long, env = "MC_CLIENT_LISTEN_URI")]
    pub client_listen_uri: FogLedgerUri,

    /// gRPC listening URIs for preconfigured Key Image Stores.
    #[clap(long, use_value_delimiter = true, env = "MC_KEY_IMAGE_SHARD_URIS")]
    pub shard_uris: Vec<KeyImageStoreUri>,

    /// Router admin listening URI.
    #[clap(long, env = "MC_ADMIN_LISTEN_URI")]
    pub admin_listen_uri: AdminUri,

    /// Number of query attempts with no forward progress
    /// before reporting an error.
    #[clap(long, default_value = "3")]
    pub query_retries: usize,

    /// Enables authenticating client requests using Authorization tokens using
    /// the provided hex-encoded 32 bytes shared secret.
    #[clap(long, value_parser = mc_util_parse::parse_hex::<[u8; 32]>, env = "MC_CLIENT_AUTH_TOKEN_SECRET")]
    pub client_auth_token_secret: Option<[u8; 32]>,

    /// Maximal client authentication token lifetime, in seconds (only relevant
    /// when --client-auth-token-secret is used. Defaults to 86400 - 24
    /// hours).
    #[clap(long, default_value = "86400", value_parser = parse_duration_in_seconds, env = "MC_CLIENT_AUTH_TOKEN_MAX_LIFETIME")]
    pub client_auth_token_max_lifetime: Duration,

    /// Path to ledger db (lmdb)
    #[clap(long, env = "MC_LEDGER_DB")]
    pub ledger_db: PathBuf,

    /// Path to watcher db (lmdb) - includes block timestamps
    #[clap(long, env = "MC_WATCHER_DB")]
    pub watcher_db: PathBuf,

    // TODO: Add store instance uris which are of type Vec<FogLedgerStoreUri>.
    /// The capacity to build the OMAP (ORAM hash table) with.
    /// About 75% of this capacity can be used.
    /// The hash table will overflow when there are more TxOut's than this,
    /// and the server will have to be restarted with a larger number.
    ///
    /// Note: At time of writing, the hash table will be allocated to use all
    /// available SGX EPC memory, and then beyond that it will be allocated on
    /// the heap in the untrusted side. Once the needed capacity exceeds RAM,
    /// you will either get killed by OOM killer, or it will start being swapped
    /// to disk by linux kernel.
    #[clap(long, default_value = "1048576", env = "MC_OMAP_CAPACITY")]
    pub omap_capacity: u64,
}

/// Configuration parameters for the Fog Ledger Store service.
#[derive(Clone, Parser, Serialize)]
#[clap(version)]
pub struct LedgerStoreConfig {
    /// The chain id of the network we are a part of
    #[clap(long, env = "MC_CHAIN_ID")]
    pub chain_id: String,

    /// The ID with which to respond to client attestation requests.
    ///
    /// This ID needs to match the host:port clients use in their URI when
    /// referencing this node.
    #[clap(long, env = "MC_CLIENT_RESPONDER_ID")]
    pub client_responder_id: ResponderId,

    /// gRPC listening URI for client requests.
    #[clap(long, env = "MC_CLIENT_LISTEN_URI")]
    pub client_listen_uri: KeyImageStoreUri,

    /// Path to ledger db (lmdb)
    #[clap(long, value_parser(clap::value_parser!(PathBuf)), env = "MC_LEDGER_DB")]
    pub ledger_db: PathBuf,

    /// Path to watcher db (lmdb) - includes block timestamps
    #[clap(long, value_parser(clap::value_parser!(PathBuf)), env = "MC_WATCHER_DB")]
    pub watcher_db: PathBuf,

    /// IAS Api Key.
    #[clap(long, env = "MC_IAS_API_KEY")]
    pub ias_api_key: String,

    /// IAS Service Provider ID.
    #[clap(long, env = "MC_IAS_SPID")]
    pub ias_spid: ProviderId,

    /// Optional admin listening URI.
    #[clap(long, env = "MC_ADMIN_LISTEN_URI")]
    pub admin_listen_uri: Option<AdminUri>,

    /// Enables authenticating client requests using Authorization tokens using
    /// the provided hex-encoded 32 bytes shared secret.
    #[clap(long, value_parser = mc_util_parse::parse_hex::<[u8; 32]>, env = "MC_CLIENT_AUTH_TOKEN_SECRET")]
    pub client_auth_token_secret: Option<[u8; 32]>,

    /// Maximal client authentication token lifetime, in seconds (only relevant
    /// when --client-auth-token-secret is used. Defaults to 86400 - 24
    /// hours).
    #[clap(long, default_value = "86400", value_parser = parse_duration_in_seconds, env = "MC_CLIENT_AUTH_TOKEN_MAX_LIFETIME")]
    pub client_auth_token_max_lifetime: Duration,

    /// The capacity to build the OMAP (ORAM hash table) with.
    /// About 75% of this capacity can be used.
    /// The hash table will overflow when there are more Keyimages than this,
    /// and the server will have to be restarted with a larger number.
    ///
    /// Note: At time of writing, the hash table will be allocated to use all
    /// available SGX EPC memory, and then beyond that it will be allocated on
    /// the heap in the untrusted side. Once the needed capacity exceeds RAM,
    /// you will either get killed by OOM killer, or it will start being swapped
    /// to disk by linux kernel.
    #[clap(long, default_value = "1048576", env = "MC_OMAP_CAPACITY")]
    pub omap_capacity: u64,

    /// Determines which group of Key Images the Key Image Store instance will
    /// process.
<<<<<<< HEAD
    #[clap(long, default_value = "default", env = "MC_SHARDING_STRATEGY")]
=======
    #[clap(long, default_value = "default")]
>>>>>>> a154cc4d
    pub sharding_strategy: ShardingStrategy,
}

/// Enum for parsing strategy from command line w/ clap
#[derive(Clone, Serialize)]
pub enum ShardingStrategy {
    /// Epoch strategy (continuous block range)
    Epoch(EpochShardingStrategy),
}

impl FromStr for ShardingStrategy {
    type Err = String;

    fn from_str(s: &str) -> Result<Self, Self::Err> {
        if s.eq("default") {
            return Ok(ShardingStrategy::Epoch(EpochShardingStrategy::default()));
        }
        if let Ok(epoch_sharding_strategy) = EpochShardingStrategy::from_str(s) {
            return Ok(ShardingStrategy::Epoch(epoch_sharding_strategy));
        }

        Err("Invalid sharding strategy config.".to_string())
    }
}<|MERGE_RESOLUTION|>--- conflicted
+++ resolved
@@ -153,11 +153,7 @@
 
     /// Determines which group of Key Images the Key Image Store instance will
     /// process.
-<<<<<<< HEAD
-    #[clap(long, default_value = "default", env = "MC_SHARDING_STRATEGY")]
-=======
     #[clap(long, default_value = "default")]
->>>>>>> a154cc4d
     pub sharding_strategy: ShardingStrategy,
 }
 
