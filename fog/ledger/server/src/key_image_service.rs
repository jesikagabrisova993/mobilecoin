--- conflicted
+++ resolved
@@ -25,12 +25,9 @@
 
 #[derive(Clone)]
 pub struct KeyImageService<L: Ledger + Clone, E: LedgerEnclaveProxy> {
-<<<<<<< HEAD
-    /// The ClientListenUri for this FogViewService.
+    /// The ClientListenUri for this Fog Ledger Service.
     client_listen_uri: KeyImageClientListenUri,
-=======
     chain_id: String,
->>>>>>> 91ef5cd3
     ledger: L,
     watcher: WatcherDB,
     enclave: E,
@@ -42,11 +39,8 @@
 
 impl<L: Ledger + Clone, E: LedgerEnclaveProxy> KeyImageService<L, E> {
     pub fn new(
-<<<<<<< HEAD
         client_listen_uri: KeyImageClientListenUri,
-=======
         chain_id: String,
->>>>>>> 91ef5cd3
         ledger: L,
         watcher: WatcherDB,
         enclave: E,
@@ -55,11 +49,8 @@
         logger: Logger,
     ) -> Self {
         Self {
-<<<<<<< HEAD
             client_listen_uri,
-=======
             chain_id,
->>>>>>> 91ef5cd3
             ledger,
             watcher,
             enclave,
